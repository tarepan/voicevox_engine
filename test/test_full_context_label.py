--- conflicted
+++ resolved
@@ -345,76 +345,6 @@
             ),
             "sil k o N n i ch i w a pau h i h o d e s U sil",
         )
-<<<<<<< HEAD
-=======
-        changed_utterance = Utterance.from_labels(self.utterance_hello_hiho.phonemes)
-        self.assertEqual(len(changed_utterance.breath_groups), 2)
-        accent_phrases = list(
-            chain.from_iterable(
-                breath_group.accent_phrases
-                for breath_group in changed_utterance.breath_groups
-            )
-        )
-        for prev, cent, post in zip(
-            [None] + accent_phrases[:-1],
-            accent_phrases,
-            accent_phrases[1:] + [None],
-        ):
-            mora_num = len(cent.moras)
-            accent = cent.accent
-
-            if prev is not None:
-                for phoneme in prev.phonemes:
-                    self.assertEqual(phoneme.contexts["g1"], str(mora_num))
-                    self.assertEqual(phoneme.contexts["g2"], str(accent))
-
-            if post is not None:
-                for phoneme in post.phonemes:
-                    self.assertEqual(phoneme.contexts["e1"], str(mora_num))
-                    self.assertEqual(phoneme.contexts["e2"], str(accent))
-
-            for phoneme in cent.phonemes:
-                self.assertEqual(
-                    phoneme.contexts["k2"],
-                    str(
-                        sum(
-                            [
-                                len(breath_group.accent_phrases)
-                                for breath_group in changed_utterance.breath_groups
-                            ]
-                        )
-                    ),
-                )
-
-        for prev, cent, post in zip(
-            [None] + changed_utterance.breath_groups[:-1],
-            changed_utterance.breath_groups,
-            changed_utterance.breath_groups[1:] + [None],
-        ):
-            accent_phrase_num = len(cent.accent_phrases)
-
-            if prev is not None:
-                for phoneme in prev.phonemes:
-                    self.assertEqual(phoneme.contexts["j1"], str(accent_phrase_num))
-
-            if post is not None:
-                for phoneme in post.phonemes:
-                    self.assertEqual(phoneme.contexts["h1"], str(accent_phrase_num))
-
-            for phoneme in cent.phonemes:
-                self.assertEqual(phoneme.contexts["i1"], str(accent_phrase_num))
-                self.assertEqual(
-                    phoneme.contexts["i5"],
-                    str(accent_phrases.index(cent.accent_phrases[0]) + 1),
-                )
-                self.assertEqual(
-                    phoneme.contexts["i6"],
-                    str(
-                        len(accent_phrases)
-                        - accent_phrases.index(cent.accent_phrases[0])
-                    ),
-                )
->>>>>>> 831d28aa
 
     def test_labels(self):
         self.assertEqual(features(self.utterance_hello_hiho), self.test_case_hello_hiho)