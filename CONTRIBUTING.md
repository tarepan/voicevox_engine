--- conflicted
+++ resolved
@@ -121,7 +121,7 @@
 python -m pip install -r requirements.txt -r requirements-dev.txt -r requirements-build.txt
 
 # git hook のインストール
-pre-commit install -t pre-push
+pre-commit install -t pre-push --config build_util/.pre-commit-config.yaml
 ```
 
 ## 音声ライブラリ
@@ -245,15 +245,9 @@
 
 リンターの実行は "[静的解析を一括実行する](#静的解析を一括実行する)" 節を参照してください。  
 
-<<<<<<< HEAD
-```bash
-pre-commit install -t pre-push --config build_util/.pre-commit-config.yaml
-```
-=======
 ### 整形
 コード自動整形を採用しています。  
 目的は可読性の向上であり、フォーマッタには `black` を採用しています。  
->>>>>>> 4e8c9052
 
 フォーマッタの実行は "[静的解析を一括実行する](#静的解析を一括実行する)" 節を参照してください。  
 
