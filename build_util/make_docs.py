import json
from pathlib import Path

from voicevox_engine.app.application import generate_app
from voicevox_engine.core.core_adapter import CoreAdapter
from voicevox_engine.core.core_initializer import CoreManager
from voicevox_engine.dev.core.mock import MockCoreWrapper
from voicevox_engine.dev.tts_engine.mock import MockTTSEngine
from voicevox_engine.engine_manifest import load_manifest
from voicevox_engine.library.library_manager import LibraryManager
from voicevox_engine.preset.preset_manager import PresetManager
from voicevox_engine.setting.setting_manager import USER_SETTING_PATH, SettingHandler
from voicevox_engine.tts_pipeline.tts_engine import TTSEngineManager
from voicevox_engine.user_dict.user_dict_manager import UserDictionary
from voicevox_engine.utility.path_utility import (
    engine_manifest_path,
    engine_root,
    get_save_dir,
)


def generate_api_docs_html(schema: str) -> str:
    """OpenAPI schema から API ドキュメント HTML を生成する"""

    return (
        """<!DOCTYPE html>
<html lang="ja">
<head>
    <title>voicevox_engine API Document</title>
    <meta charset="utf-8">
    <link rel="shortcut icon" href="https://voicevox.hiroshiba.jp/favicon-32x32.png">
</head>
<body>
    <div id="redoc-container"></div>
    <script src="https://cdn.jsdelivr.net/npm/redoc/bundles/redoc.standalone.js"></script>
    <script>
        Redoc.init(%s, {"hideHostname": true}, document.getElementById("redoc-container"));
    </script>
</body>
</html>"""
        % schema
    )


if __name__ == "__main__":
    core_manager = CoreManager()
    core_manager.register_core(CoreAdapter(MockCoreWrapper()), "mock")
    tts_engines = TTSEngineManager()
    tts_engines.register_engine(MockTTSEngine(), "mock")
<<<<<<< HEAD
    preset_path = engine_root() / "presets.yaml"
=======
    engine_manifest = load_manifest(engine_manifest_path())
    library_manager = LibraryManager(
        get_save_dir() / "installed_libraries",
        engine_manifest.supported_vvlib_manifest_version,
        engine_manifest.brand_name,
        engine_manifest.name,
        engine_manifest.uuid,
    )

>>>>>>> 79527871
    # FastAPI の機能を用いて OpenAPI schema を生成する
    app = generate_app(
        tts_engines=tts_engines,
        core_manager=core_manager,
        setting_loader=SettingHandler(USER_SETTING_PATH),
        preset_manager=PresetManager(preset_path),
        user_dict=UserDictionary(),
        engine_manifest=engine_manifest,
        library_manager=library_manager,
    )
    api_schema = json.dumps(app.openapi())

    # API ドキュメント HTML を生成する
    api_docs_html = generate_api_docs_html(api_schema)

    # HTML ファイルとして保存する
    api_docs_root = Path("docs/api")  # 'upload-docs' workflow の対象
    output_path = api_docs_root / "index.html"
    output_path.parent.mkdir(parents=True, exist_ok=True)
    output_path.write_text(api_docs_html)<|MERGE_RESOLUTION|>--- conflicted
+++ resolved
@@ -47,9 +47,7 @@
     core_manager.register_core(CoreAdapter(MockCoreWrapper()), "mock")
     tts_engines = TTSEngineManager()
     tts_engines.register_engine(MockTTSEngine(), "mock")
-<<<<<<< HEAD
     preset_path = engine_root() / "presets.yaml"
-=======
     engine_manifest = load_manifest(engine_manifest_path())
     library_manager = LibraryManager(
         get_save_dir() / "installed_libraries",
@@ -59,7 +57,6 @@
         engine_manifest.uuid,
     )
 
->>>>>>> 79527871
     # FastAPI の機能を用いて OpenAPI schema を生成する
     app = generate_app(
         tts_engines=tts_engines,
