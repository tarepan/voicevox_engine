name: build-docker
on:
  push:
    branches:
      - master
  release:
    types:
      - created
  workflow_dispatch:
    inputs:
      version:
        description: "バージョン情報（A.BB.C / A.BB.C-preview.D）"
        required: true

env:
<<<<<<< HEAD
  IMAGE_NAME: ${{ vars.DOCKERHUB_USERNAME }}/voicevox_engine
  PYTHON_VERSION: "3.11.3"
  VOICEVOX_RESOURCE_VERSION: "0.14.4"
  VOICEVOX_CORE_VERSION: "0.14.5"

defaults:
  run:
    shell: bash
=======
  IMAGE_NAME: ${{ secrets.DOCKERHUB_USERNAME }}/voicevox_engine
  PYTHON_VERSION: "3.8.10"
  VOICEVOX_RESOURCE_VERSION: "0.14.5"
  VOICEVOX_CORE_VERSION: "0.14.6"
  VOICEVOX_ENGINE_VERSION:
    |- # releaseタグ名か、workflow_dispatchでのバージョン名か、latestが入る
    ${{ github.event.release.tag_name || github.event.inputs.version || 'latest' }}
>>>>>>> 0dda8cca

jobs:
  config: # 全 jobs で利用する定数の定義. `env` が利用できないコンテキストでも利用できる.
    runs-on: ubuntu-latest
    outputs:
      version_or_latest: ${{ steps.vars.outputs.version_or_latest }}
    steps:
      - name: declare variables
        id: vars
        run: |
          : # releaseタグ名か、workflow_dispatchでのバージョン名か、latestが入る
          echo "version_or_latest=${{ github.event.release.tag_name || github.event.inputs.version || 'latest' }}" >> $GITHUB_OUTPUT

  build-docker:
    needs: [config]
    runs-on: ${{ matrix.os }}

    strategy:
      matrix:
        os: [ubuntu-latest]
        tag:
          - ""
          - cpu
          - cpu-ubuntu20.04
          - nvidia
          - nvidia-ubuntu20.04
        include:
          # Ubuntu 20.04
          - tag: ""
            target: runtime-env
            base_image: ubuntu:20.04
            base_runtime_image: ubuntu:20.04
            onnxruntime_version: 1.13.1
            platforms: linux/amd64,linux/arm64/v8
          - tag: cpu
            target: runtime-env
            base_image: ubuntu:20.04
            base_runtime_image: ubuntu:20.04
            onnxruntime_version: 1.13.1
            platforms: linux/amd64,linux/arm64/v8
          - tag: cpu-ubuntu20.04
            target: runtime-env
            base_image: ubuntu:20.04
            base_runtime_image: ubuntu:20.04
            onnxruntime_version: 1.13.1
            platforms: linux/amd64,linux/arm64/v8
          - tag: nvidia
            target: runtime-nvidia-env
            base_image: ubuntu:20.04
            base_runtime_image: nvidia/cuda:11.8.0-cudnn8-runtime-ubuntu20.04
            onnxruntime_version: 1.13.1
            platforms: linux/amd64
          - tag: nvidia-ubuntu20.04
            target: runtime-nvidia-env
            base_image: ubuntu:20.04
            base_runtime_image: nvidia/cuda:11.8.0-cudnn8-runtime-ubuntu20.04
            onnxruntime_version: 1.13.1
            platforms: linux/amd64

    steps:
      - uses: actions/checkout@v3

      - name: Setup QEMU
        uses: docker/setup-qemu-action@v2

      - name: Setup Docker Buildx
        id: buildx
        uses: docker/setup-buildx-action@v2

      - name: Login to DockerHub
        uses: docker/login-action@v2
        with:
          username: ${{ vars.DOCKERHUB_USERNAME }}
          password: ${{ secrets.DOCKERHUB_TOKEN }}

      # Download VOICEVOX RESOURCE
      - name: Prepare VOICEVOX RESOURCE cache
        uses: actions/cache@v3
        id: voicevox-resource-cache
        with:
          key: voicevox-resource-${{ env.VOICEVOX_RESOURCE_VERSION }}
          path: download/resource

      - name: Checkout VOICEVOX RESOURCE
        if: steps.voicevox-resource-cache.outputs.cache-hit != 'true'
        uses: actions/checkout@v3
        with:
          repository: VOICEVOX/voicevox_resource
          ref: ${{ env.VOICEVOX_RESOURCE_VERSION }}
          path: download/resource

      # Merge VOICEVOX RESOURCE
      - name: Merge VOICEVOX RESOURCE
        env:
          DOWNLOAD_RESOURCE_PATH: download/resource
        run: bash build_util/process_voicevox_resource.bash

      - name: Build and Deploy Docker image
        uses: docker/build-push-action@v3
        env:
          IMAGE_TAG:
            |- # If it's a release, add the version, otherwise add the `latest`
            ${{ (
              matrix.tag != '' && (
                format('{0}:{1}-{2}', env.IMAGE_NAME, matrix.tag, needs.config.outputs.version_or_latest)
              ) || format('{0}:{1}', env.IMAGE_NAME, needs.config.outputs.version_or_latest)
            ) }}
          IMAGE_CACHE_FROM:
            |- # Always use the `latest` buildcache. :latest-buildcache or :{tag}-latest-buildcache
            ${{ (
              matrix.tag != '' && (
                format('type=registry,ref={0}:{1}-latest-buildcache', env.IMAGE_NAME, matrix.tag)
              ) || format('type=registry,ref={0}:latest-buildcache', env.IMAGE_NAME)
            ) }}
          IMAGE_CACHE_TO:
            |- # If it's a release, do not create buildcache, otherwise create the `latest` buildcache. :latest-buildcache or :{tag}-latest-buildcache
            ${{ (
              needs.config.outputs.version_or_latest == 'latest' && (
                matrix.tag != '' && (
                  format('type=registry,ref={0}:{1}-latest-buildcache,mode=max', env.IMAGE_NAME, matrix.tag)
                ) || format('type=registry,ref={0}:latest-buildcache,mode=max', env.IMAGE_NAME)
              ) || ''
            ) }}
        with:
          context: .
          builder: ${{ steps.buildx.outputs.name }}
          file: ./Dockerfile
          build-args: |
            BASE_IMAGE=${{ matrix.base_image }}
            BASE_RUNTIME_IMAGE=${{ matrix.base_runtime_image }}
            PYTHON_VERSION=${{ env.PYTHON_VERSION }}
            VOICEVOX_ENGINE_VERSION=${{ needs.config.outputs.version_or_latest }}
            VOICEVOX_CORE_VERSION=${{ env.VOICEVOX_CORE_VERSION }}
            VOICEVOX_RESOURCE_VERSION=${{ env.VOICEVOX_RESOURCE_VERSION }}
            USE_GPU=${{ matrix.target == 'runtime-nvidia-env' }}
            ONNXRUNTIME_VERSION=${{ matrix.onnxruntime_version }}
          target: ${{ matrix.target }}
          push: true
          tags: ${{ env.IMAGE_TAG }}
          cache-from: ${{ env.IMAGE_CACHE_FROM }}
          cache-to: ${{ env.IMAGE_CACHE_TO }}
          platforms: ${{ matrix.platforms }}

  run-release-test-workflow:
    # version が指定されている場合のみ実行する
    if: needs.config.outputs.version_or_latest != 'latest'
    needs: [config, build-docker]
    uses: ./.github/workflows/release-test-docker.yml
    with:
      version: ${{ needs.config.outputs.version_or_latest }}
      repo_url: ${{ format('{0}/{1}', github.server_url, github.repository) }} # このリポジトリのURL<|MERGE_RESOLUTION|>--- conflicted
+++ resolved
@@ -13,24 +13,14 @@
         required: true
 
 env:
-<<<<<<< HEAD
   IMAGE_NAME: ${{ vars.DOCKERHUB_USERNAME }}/voicevox_engine
   PYTHON_VERSION: "3.11.3"
-  VOICEVOX_RESOURCE_VERSION: "0.14.4"
-  VOICEVOX_CORE_VERSION: "0.14.5"
+  VOICEVOX_RESOURCE_VERSION: "0.14.5"
+  VOICEVOX_CORE_VERSION: "0.14.6"
 
 defaults:
   run:
     shell: bash
-=======
-  IMAGE_NAME: ${{ secrets.DOCKERHUB_USERNAME }}/voicevox_engine
-  PYTHON_VERSION: "3.8.10"
-  VOICEVOX_RESOURCE_VERSION: "0.14.5"
-  VOICEVOX_CORE_VERSION: "0.14.6"
-  VOICEVOX_ENGINE_VERSION:
-    |- # releaseタグ名か、workflow_dispatchでのバージョン名か、latestが入る
-    ${{ github.event.release.tag_name || github.event.inputs.version || 'latest' }}
->>>>>>> 0dda8cca
 
 jobs:
   config: # 全 jobs で利用する定数の定義. `env` が利用できないコンテキストでも利用できる.
