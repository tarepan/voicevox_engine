name: build-docker
on:
  # FIXME: デフォルトブランチへのpush時にビルドをテストする
  # https://github.com/VOICEVOX/voicevox_engine/pull/1669#discussion_r2076730954
  workflow_call:
    inputs:
      version:
        type: string
        required: true
      prerelease:
        type: boolean
        default: true
      push_dockerhub:
        type: boolean
        default: false
    secrets:
      DOCKERHUB_TOKEN:
        required: true
  workflow_dispatch:
    inputs:
      version:
        description: "バージョン情報（A.BB.C / A.BB.C-preview.D）"
        required: true
      prerelease:
        description: "プレリリースかどうか"
        type: boolean
        default: true
      push_dockerhub:
        description: "Docker Hubにプッシュする"
        type: boolean
        default: false

env:
<<<<<<< HEAD
  IMAGE_NAME: ${{ vars.DOCKERHUB_USERNAME }}/voicevox_engine
  VOICEVOX_RESOURCE_VERSION: "0.23.1"
  VOICEVOX_CORE_VERSION: "0.15.8"
=======
  VOICEVOX_RESOURCE_VERSION: "0.23.0"
>>>>>>> 6c1a5ae6

defaults:
  run:
    shell: bash

jobs:
  config: # 全 jobs で利用する定数の定義. `env` が利用できないコンテキストでも利用できる.
    runs-on: ubuntu-latest
    outputs:
      version: ${{ steps.vars.outputs.version }}
      ghcr_repository: ${{ steps.vars.outputs.ghcr_repository }}
      dockerhub_repository: ${{ steps.vars.outputs.dockerhub_repository }}
    steps:
      - name: <Setup> Declare variables
        id: vars
        run: |
          : # releaseタグ名か、workflow_dispatchでのバージョン名が入る
          echo "version=${{ github.event.release.tag_name || github.event.inputs.version }}" >> "$GITHUB_OUTPUT"

          : # GitHub Container RegistryのDockerイメージリポジトリ
          echo "ghcr_repository=ghcr.io/${{ github.repository }}" | tr "[:upper:]" "[:lower:]" >> "$GITHUB_OUTPUT"

          : # Docker HubのDockerイメージリポジトリ
          echo "dockerhub_repository=${{ vars.DOCKERHUB_USERNAME }}/voicevox_engine" >> "$GITHUB_OUTPUT"

  build-docker:
    needs: [config]
    runs-on: ${{ matrix.os }}

    permissions:
      contents: read
      packages: write

    strategy:
      matrix:
        # 各変数の説明
        # os: ビルド環境のOS
        # prefixes: Docker tagのプレフィックス。カンマ区切り。空文字列の場合、バージョンのみがタグ名になる
        # buildcache_prefix: ビルドキャッシュのプレフィックス。空文字列やカンマは使用不可
        # target: Dockerfileのビルドステージ名
        # base_image: Dockerfileのベースイメージ
        # platforms: Dockerのプラットフォームバリアント。カンマ区切り。 参考: https://docs.docker.com/build/building/multi-platform/
        include:
          # Ubuntu 22.04 / AMD64
          - os: ubuntu-latest
            prefixes: "cpu-amd64-ubuntu22.04"
            buildcache_prefix: "cpu-amd64-ubuntu22.04"
            target: runtime-env
            base_image: mirror.gcr.io/ubuntu:22.04
            voicevox_engine_target: linux-cpu-x64
            platforms: linux/amd64
          # Ubuntu 22.04 / ARM64
          - os: ubuntu-24.04-arm
            prefixes: "cpu-arm64-ubuntu22.04"
            buildcache_prefix: "cpu-arm64-ubuntu22.04"
            target: runtime-env
            base_image: mirror.gcr.io/ubuntu:22.04
            voicevox_engine_target: linux-cpu-arm64
            platforms: linux/arm64/v8
          # Ubuntu 22.04 / AMD64 / NVIDIA
          - os: ubuntu-latest
            prefixes: "nvidia-ubuntu22.04,nvidia-amd64-ubuntu22.04"
            buildcache_prefix: "nvidia-amd64-ubuntu22.04"
            target: runtime-nvidia-env
            base_image: mirror.gcr.io/ubuntu:22.04
            voicevox_engine_target: linux-nvidia
            platforms: linux/amd64
          # Ubuntu 24.04 / AMD64
          - os: ubuntu-latest
            prefixes: "cpu-amd64,cpu-amd64-ubuntu24.04"
            buildcache_prefix: "cpu-amd64-ubuntu24.04"
            target: runtime-env
            base_image: mirror.gcr.io/ubuntu:24.04
            voicevox_engine_target: linux-cpu-x64
            platforms: linux/amd64
          # Ubuntu 24.04 / ARM64
          - os: ubuntu-24.04-arm
            prefixes: "cpu-arm64,cpu-arm64-ubuntu24.04"
            buildcache_prefix: "cpu-arm64-ubuntu24.04"
            target: runtime-env
            base_image: mirror.gcr.io/ubuntu:24.04
            voicevox_engine_target: linux-cpu-arm64
            platforms: linux/arm64/v8
          # Ubuntu 24.04 / AMD64 / NVIDIA
          - os: ubuntu-latest
            prefixes: "nvidia,nvidia-amd64,nvidia-ubuntu24.04,nvidia-amd64-ubuntu24.04"
            buildcache_prefix: "nvidia-amd64-ubuntu24.04"
            target: runtime-nvidia-env
            base_image: mirror.gcr.io/ubuntu:24.04
            voicevox_engine_target: linux-nvidia
            platforms: linux/amd64

    steps:
      - name: <Setup> Check out the repository
        uses: actions/checkout@v4

      - name: <Setup> Prepare Python
        uses: ./.github/actions/prepare_python

      - name: <Setup> Set up Docker Buildx
        id: buildx
        uses: docker/setup-buildx-action@v3

      - name: <Setup> Login to GitHub Container Registry
        uses: docker/login-action@v3
        with:
          registry: ghcr.io
          username: ${{ github.actor }}
          password: ${{ secrets.GITHUB_TOKEN }}

      - name: <Setup> Login to Docker Hub
        if: inputs.push_dockerhub
        uses: docker/login-action@v3
        with:
          username: ${{ vars.DOCKERHUB_USERNAME }}
          password: ${{ secrets.DOCKERHUB_TOKEN }}

      - name: <Build> Generate Docker image names
        id: generate-docker-image-names
        run: |
          # NOTE: workflow_call・workflow_dispatch以外では、 `{{ inputs.prerelease }} == "null"` であるため、 `if [[ false ]]` となる
          WITH_LATEST_ARG=""
          if [[ "${{ inputs.prerelease }}" == "false" ]]; then
            WITH_LATEST_ARG="--with_latest"
          fi

          # Dockerイメージ名を outputs.tags に改行区切りで格納する
          {
            echo "tags<<EOF"

            # ghcr.io
            uv run tools/generate_docker_image_names.py \
              --repository "${{ needs.config.outputs.ghcr_repository }}" \
              --version "${{ needs.config.outputs.version }}" \
              --prefix "${{ matrix.prefixes }}" \
              ${WITH_LATEST_ARG}

            # Docker Hub
            # TODO: レジストリごとにプッシュするプレフィックスを変更したい（ https://github.com/VOICEVOX/voicevox_engine/issues/1663 ）
            # NOTE: workflow_call・workflow_dispatch以外では、 `{{ inputs.push_dockerhub }} == "null"` であるため、 `if [[ false ]]` となる
            if [[ "${{ inputs.push_dockerhub }}" == "true" ]]; then
              uv run tools/generate_docker_image_names.py \
                --repository "${{ needs.config.outputs.dockerhub_repository }}" \
                --version "${{ needs.config.outputs.version }}" \
                --prefix "${{ matrix.prefixes }}" \
                ${WITH_LATEST_ARG}
            fi

            echo "EOF"
          } >> "$GITHUB_OUTPUT"

      # ビルドキャッシュに指定するためのDockerイメージ名を生成する
      # NOTE: ビルドキャッシュは ghcr.io に作成する
      # NOTE: デフォルトブランチへのコミットの場合のみキャッシュを作成する
      - name: <Build> Generate Docker buildcache image names
        id: generate-docker-buildcache-image-names
        run: |
          # --cache-from に指定するためのDockerイメージ名
          # 常にデフォルトブランチのビルドキャッシュ（*-latest-buildcache）を使用する
          cache_from="type=registry,ref=${{ needs.config.outputs.ghcr_repository }}:${{ matrix.buildcache_prefix }}-latest-buildcache"

          # --cache-to に指定するためのDockerイメージ名
          # リリースの場合、ビルドキャッシュを作成しないため、空文字列を格納する
          cache_to=""
          # NOTE: デフォルトブランチでのビルドを一時的にやめているので、常にfalseになっている
          # FIXME: デフォルトブランチでビルドし、デフォルトブランチでのみtrueになるようにする
          if false; then
            cache_to="type=registry,ref=${{ needs.config.outputs.ghcr_repository }}:${{ matrix.buildcache_prefix }}-latest-buildcache,mode=max"
          fi

          # outputs に格納する
          echo "cache-from=$cache_from" >> "$GITHUB_OUTPUT"
          echo "cache-to=$cache_to" >> "$GITHUB_OUTPUT"

      - name: <Build/Deploy> Build and Deploy Docker image
        uses: docker/build-push-action@v5
        with:
          context: .
          builder: ${{ steps.buildx.outputs.name }}
          file: ./Dockerfile
          build-args: |
            BASE_IMAGE=${{ matrix.base_image }}
            VOICEVOX_ENGINE_REPOSITORY=${{ github.repository }}
            VOICEVOX_ENGINE_VERSION=${{ needs.config.outputs.version }}
            VOICEVOX_ENGINE_TARGET=${{ matrix.voicevox_engine_target }}
            VOICEVOX_RESOURCE_VERSION=${{ env.VOICEVOX_RESOURCE_VERSION }}
          target: ${{ matrix.target }}
          push: true
          tags: ${{ steps.generate-docker-image-names.outputs.tags }}
          cache-from: ${{ steps.generate-docker-buildcache-image-names.outputs.cache-from }}
          cache-to: ${{ steps.generate-docker-buildcache-image-names.outputs.cache-to }}
          platforms: ${{ matrix.platforms }}

  build-docker-multi-platform:
    needs: [config, build-docker]
    runs-on: ubuntu-latest

    permissions:
      contents: read
      packages: write

    strategy:
      matrix:
        include:
          # Ubuntu 22.04 / AMD64, ARM64
          - multi_platform_image_prefixes: "cpu-ubuntu22.04"
            amd64_image_prefix: "cpu-amd64-ubuntu22.04"
            arm64_image_prefix: "cpu-arm64-ubuntu22.04"
          # Ubuntu 24.04 / AMD64, ARM64
          - multi_platform_image_prefixes: ",cpu,cpu-ubuntu24.04"
            amd64_image_prefix: "cpu-amd64-ubuntu24.04"
            arm64_image_prefix: "cpu-arm64-ubuntu24.04"

    steps:
      - name: <Setup> Check out the repository
        uses: actions/checkout@v4

      - name: <Setup> Prepare Python
        uses: ./.github/actions/prepare_python

      - name: <Setup> Set up Docker Buildx
        id: buildx
        uses: docker/setup-buildx-action@v3

      - name: <Setup> Login to GitHub Container Registry
        uses: docker/login-action@v3
        with:
          registry: ghcr.io
          username: ${{ github.actor }}
          password: ${{ secrets.GITHUB_TOKEN }}

      - name: <Setup> Login to Docker Hub
        if: inputs.push_dockerhub
        uses: docker/login-action@v3
        with:
          username: ${{ vars.DOCKERHUB_USERNAME }}
          password: ${{ secrets.DOCKERHUB_TOKEN }}

      - name: <Build/Deploy> Build and Deploy multi-platform Docker image for ghcr.io
        env:
          IMAGE_NAME: ${{ needs.config.outputs.ghcr_repository }}
          VERSION_OR_LATEST: ${{ needs.config.outputs.version }} # TODO: 環境変数名をVERSIONにする？
          AMD64_IMAGE_PREFIX: ${{ matrix.amd64_image_prefix }}
          ARM64_IMAGE_PREFIX: ${{ matrix.arm64_image_prefix }}
          MULTI_PLATFORM_IMAGE_PREFIXES: ${{ matrix.multi_platform_image_prefixes }}
        run: |
          bash ./tools/build_and_push_multi_platform_docker_images.bash

      - name: <Build/Deploy> Build and Deploy multi-platform Docker image for Docker Hub
        if: inputs.push_dockerhub
        env:
          IMAGE_NAME: ${{ needs.config.outputs.dockerhub_repository }}
          VERSION_OR_LATEST: ${{ needs.config.outputs.version }} # TODO: 環境変数名をVERSIONにする？
          AMD64_IMAGE_PREFIX: ${{ matrix.amd64_image_prefix }}
          ARM64_IMAGE_PREFIX: ${{ matrix.arm64_image_prefix }}
          MULTI_PLATFORM_IMAGE_PREFIXES: ${{ matrix.multi_platform_image_prefixes }}
        run: |
          bash ./tools/build_and_push_multi_platform_docker_images.bash

  run-release-test-workflow:
    # NOTE: デフォルトブランチでのビルドを一時的にやめているので、常にtrueになっている
    # FIXME: Docker Hubにpushしない場合はfalseになるようにする
    if: true
    needs: [config, build-docker, build-docker-multi-platform]
    uses: ./.github/workflows/test-engine-container.yml
    with:
      version: ${{ needs.config.outputs.version }}
      repo_url: ${{ format('{0}/{1}', github.server_url, github.repository) }} # このリポジトリのURL<|MERGE_RESOLUTION|>--- conflicted
+++ resolved
@@ -31,13 +31,7 @@
         default: false
 
 env:
-<<<<<<< HEAD
-  IMAGE_NAME: ${{ vars.DOCKERHUB_USERNAME }}/voicevox_engine
   VOICEVOX_RESOURCE_VERSION: "0.23.1"
-  VOICEVOX_CORE_VERSION: "0.15.8"
-=======
-  VOICEVOX_RESOURCE_VERSION: "0.23.0"
->>>>>>> 6c1a5ae6
 
 defaults:
   run:
