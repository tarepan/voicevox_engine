"""エンジンマニフェスト関連の処理"""

# マルチエンジン環境下においては、エンジンのバージョンがエディタのバージョンより
# 古くなる可能性が十分に考えられる。その場合、エディタ側がEngineManifestの情報不足によって
# エラーを吐いて表示が崩壊する可能性がある。これを防止するため、EngineManifest関連の定義を
# 変更する際は、Optionalにする必要があることに留意しなければならない。

import json
from base64 import b64encode
from pathlib import Path
from typing import Self, TypeAlias

from pydantic import BaseModel, Field
from pydantic.json_schema import SkipJsonSchema


class FeatureSupportJson(BaseModel):
    """`engine_manifest.json` の機能サポート状況"""

    type: str
    value: bool
    name: str


class SupportedFeaturesJson(BaseModel):
    """`engine_manifest.json` のサポート機能一覧"""

    adjust_mora_pitch: FeatureSupportJson
    adjust_phoneme_length: FeatureSupportJson
    adjust_speed_scale: FeatureSupportJson
    adjust_pitch_scale: FeatureSupportJson
    adjust_intonation_scale: FeatureSupportJson
    adjust_volume_scale: FeatureSupportJson
    interrogative_upspeak: FeatureSupportJson
    synthesis_morphing: FeatureSupportJson
    sing: FeatureSupportJson
    manage_library: FeatureSupportJson


class EngineManifestJson(BaseModel):
    """`engine_manifest.json` のコンテンツ"""

    manifest_version: str
    name: str
    brand_name: str
    uuid: str
    version: str
    url: str
    command: str
    port: int
    icon: str
    default_sampling_rate: int
    frame_rate: float
    terms_of_service: str
    update_infos: str
    dependency_licenses: str
    supported_features: SupportedFeaturesJson


class ManifestWrapper(EngineManifestJson):
    # エンジンマニフェストの親ディレクトリのパス。マニフェストの `.icon` 等はここをルートとする相対パスで記述されている。
    root: Path

    @classmethod
    def from_file(cls, manifest_path: Path) -> Self:
        """指定ファイルからインスタンスを生成する。"""
        manifest = EngineManifestJson.parse_file(manifest_path)
        manifest_root = manifest_path.parent
        return cls(root=manifest_root, **manifest.dict())


class UpdateInfo(BaseModel):
    """
    エンジンのアップデート情報
    """

    version: str = Field(title="エンジンのバージョン名")
    descriptions: list[str] = Field(title="アップデートの詳細についての説明")
    contributors: list[str] | SkipJsonSchema[None] = Field(
        default=None, title="貢献者名"
    )


class LicenseInfo(BaseModel):
    """
    依存ライブラリのライセンス情報
    """

    name: str = Field(title="依存ライブラリ名")
    version: str | SkipJsonSchema[None] = Field(
        default=None, title="依存ライブラリのバージョン"
    )
    license: str | SkipJsonSchema[None] = Field(
        default=None, title="依存ライブラリのライセンス名"
    )
    text: str = Field(title="依存ライブラリのライセンス本文")


class SupportedFeatures(BaseModel):
    """
    エンジンが持つ機能の一覧
    """

    adjust_mora_pitch: bool = Field(title="モーラごとの音高の調整")
    adjust_phoneme_length: bool = Field(title="音素ごとの長さの調整")
    adjust_speed_scale: bool = Field(title="全体の話速の調整")
    adjust_pitch_scale: bool = Field(title="全体の音高の調整")
    adjust_intonation_scale: bool = Field(title="全体の抑揚の調整")
    adjust_volume_scale: bool = Field(title="全体の音量の調整")
    interrogative_upspeak: bool = Field(title="疑問文の自動調整")
    synthesis_morphing: bool = Field(
        title="2種類のスタイルでモーフィングした音声を合成"
    )
    sing: bool | SkipJsonSchema[None] = Field(default=None, title="歌唱音声合成")
    manage_library: bool | SkipJsonSchema[None] = Field(
        default=None, title="音声ライブラリのインストール・アンインストール"
    )


EngineName: TypeAlias = str
BrandName: TypeAlias = str


class EngineManifest(BaseModel):
    """
    エンジン自体に関する情報
    """

    manifest_version: str = Field(title="マニフェストのバージョン")
    name: EngineName = Field(title="エンジン名")
    brand_name: BrandName = Field(title="ブランド名")
    uuid: str = Field(title="エンジンのUUID")
    url: str = Field(title="エンジンのURL")
    icon: str = Field(title="エンジンのアイコンをBASE64エンコードしたもの")
    default_sampling_rate: int = Field(title="デフォルトのサンプリング周波数")
    frame_rate: float = Field(title="エンジンのフレームレート")
    terms_of_service: str = Field(title="エンジンの利用規約")
    update_infos: list[UpdateInfo] = Field(title="エンジンのアップデート情報")
    dependency_licenses: list[LicenseInfo] = Field(title="依存関係のライセンス情報")
    supported_vvlib_manifest_version: str | SkipJsonSchema[None] = Field(
        default=None, title="エンジンが対応するvvlibのバージョン"
    )
    supported_features: SupportedFeatures = Field(title="エンジンが持つ機能")


def load_manifest(manifest_path: Path) -> ManifestWrapper:
    """エンジンマニフェストを指定ファイルから読み込む。"""
    return ManifestWrapper.from_file(manifest_path)


def generate_engine_manifest(manifest_wrapper: ManifestWrapper) -> EngineManifest:
    """API 向けのエンジンマニフェストを生成する。"""
    root_dir = manifest_wrapper.root
    manifest = manifest_wrapper.dict()

<<<<<<< HEAD
=======
    root_dir = manifest_path.parent
    manifest = EngineManifestJson.model_validate_json(
        manifest_path.read_bytes()
    ).model_dump()
>>>>>>> 2513168d
    return EngineManifest(
        manifest_version=manifest["manifest_version"],
        name=manifest["name"],
        brand_name=manifest["brand_name"],
        uuid=manifest["uuid"],
        url=manifest["url"],
        default_sampling_rate=manifest["default_sampling_rate"],
        frame_rate=manifest["frame_rate"],
        icon=b64encode((root_dir / manifest["icon"]).read_bytes()).decode("utf-8"),
        terms_of_service=(root_dir / manifest["terms_of_service"]).read_text("utf-8"),
        update_infos=[
            UpdateInfo(**update_info)
            for update_info in json.loads(
                (root_dir / manifest["update_infos"]).read_text("utf-8")
            )
        ],
        # supported_vvlib_manifest_versionを持たないengine_manifestのために
        # キーが存在しない場合はNoneを返すgetを使う
        supported_vvlib_manifest_version=manifest.get(
            "supported_vvlib_manifest_version"
        ),
        dependency_licenses=[
            LicenseInfo(**license_info)
            for license_info in json.loads(
                (root_dir / manifest["dependency_licenses"]).read_text("utf-8")
            )
        ],
        supported_features={
            key: item["value"] for key, item in manifest["supported_features"].items()
        },
    )<|MERGE_RESOLUTION|>--- conflicted
+++ resolved
@@ -64,9 +64,9 @@
     @classmethod
     def from_file(cls, manifest_path: Path) -> Self:
         """指定ファイルからインスタンスを生成する。"""
-        manifest = EngineManifestJson.parse_file(manifest_path)
+        manifest = EngineManifestJson.model_validate_json(manifest_path.read_bytes())
         manifest_root = manifest_path.parent
-        return cls(root=manifest_root, **manifest.dict())
+        return cls(root=manifest_root, **manifest.model_dump())
 
 
 class UpdateInfo(BaseModel):
@@ -151,15 +151,8 @@
 def generate_engine_manifest(manifest_wrapper: ManifestWrapper) -> EngineManifest:
     """API 向けのエンジンマニフェストを生成する。"""
     root_dir = manifest_wrapper.root
-    manifest = manifest_wrapper.dict()
+    manifest = manifest_wrapper.model_dump()
 
-<<<<<<< HEAD
-=======
-    root_dir = manifest_path.parent
-    manifest = EngineManifestJson.model_validate_json(
-        manifest_path.read_bytes()
-    ).model_dump()
->>>>>>> 2513168d
     return EngineManifest(
         manifest_version=manifest["manifest_version"],
         name=manifest["name"],
