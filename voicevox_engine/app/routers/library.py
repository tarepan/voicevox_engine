--- conflicted
+++ resolved
@@ -4,11 +4,7 @@
 from io import BytesIO
 from typing import Annotated
 
-<<<<<<< HEAD
-from fastapi import APIRouter, Depends, Path, Request, Response
-=======
-from fastapi import APIRouter, Depends, HTTPException, Path, Request
->>>>>>> f2811909
+from fastapi import APIRouter, Depends, Path, Request
 
 from voicevox_engine.library_manager import LibraryManager
 from voicevox_engine.model import DownloadableLibraryInfo, InstalledLibraryInfo
