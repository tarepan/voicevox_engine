--- conflicted
+++ resolved
@@ -8,11 +8,6 @@
     ('speaker_info', 'speaker_info'),
     ('engine_manifest.json', '.'),
     ('licenses.json', '.'),
-<<<<<<< HEAD
-    ('ui_template', 'ui_template'),
-=======
-    ('presets.yaml', '.'),
->>>>>>> 26022a91
 ]
 datas += collect_data_files('pyopenjtalk')
 
